<?xml version="1.0" encoding="UTF-8"?>
<project xmlns="http://maven.apache.org/POM/4.0.0" xmlns:xsi="http://www.w3.org/2001/XMLSchema-instance" xsi:schemaLocation="http://maven.apache.org/POM/4.0.0 http://maven.apache.org/maven-v4_0_0.xsd">

  <modelVersion>4.0.0</modelVersion>

  <parent>
    <groupId>org.jenkins-ci.plugins</groupId>
    <artifactId>plugin</artifactId>
<<<<<<< HEAD
    <version>4.85</version>
=======
    <version>4.86</version>
>>>>>>> d6fdadaa
    <relativePath />
  </parent>


  <artifactId>absint-astree</artifactId>
  <version>${changelist}</version>
  <packaging>hpi</packaging>

  <properties>
    <changelist>999999-SNAPSHOT</changelist>
    <!-- Baseline Jenkins version you use to build the plugin. Users must have this version or newer to run. -->
    <jenkins.version>2.426.3</jenkins.version>
    <java.level>8</java.level>
  </properties>

  <name>AbsInt Astrée Plugin for Jenkins</name>
  <description>Integration of AbsInt's Astrée into the Jenkins continuous integration system</description>
  <url>https://github.com/jenkinsci/absint-astree-plugin</url>

  <!-- The default licence for Jenkins OSS Plugins is MIT. Substitute for the applicable one if needed. -->

  <licenses>
    <license>
      <name>MIT License</name>
      <url>http://opensource.org/licenses/MIT</url>
    </license>
  </licenses>

  <developers>
    <developer>
      <id>jherter</id>
      <name>Joerg Herter</name>
      <email>herter@absint.com</email>
    </developer>
    <developer>
      <id>mfrommberger</id>
      <name>Michael Frommberger</name>
      <email>michael.frommberger@gmx.net</email>
    </developer>
  </developers>
  
  <scm>
    <connection>scm:git:https://github.com/jenkinsci/absint-astree-plugin.git</connection>
    <developerConnection>scm:git:https://github.com/jenkinsci/absint-astree-plugin.git</developerConnection>
    <url>https://github.com/jenkinsci/absint-astree-plugin</url>
    <tag>${scmTag}</tag>
  </scm>
  
  <dependencies>
<<<<<<< HEAD
<dependency>
    <groupId>io.jenkins.plugins</groupId>
    <artifactId>warnings-ng</artifactId>
    <version>11.3.0</version>
</dependency>
=======
    <dependency>
      <groupId>io.jenkins.plugins</groupId>
      <artifactId>warnings-ng</artifactId>
      <version>11.4.0</version>
    </dependency>
>>>>>>> d6fdadaa
    <!-- Override parent spotbugs-annotations dependency and use version as in warnings-ng -->
    <dependency>
      <groupId>com.github.spotbugs</groupId>
      <artifactId>spotbugs-annotations</artifactId>
      <version>4.8.6</version>
    </dependency>
    
    <dependency>
        <groupId>org.jenkins-ci.plugins</groupId>
        <artifactId>structs</artifactId>
        <version>337.v1b_04ea_4df7c8</version>
    </dependency>
    
    <dependency>
        <groupId>org.jenkins-ci.plugins.workflow</groupId>
        <artifactId>workflow-step-api</artifactId>
        <version>657.v03b_e8115821b_</version>
    </dependency>
    
<dependency>
    <groupId>io.jenkins.plugins</groupId>
    <artifactId>font-awesome-api</artifactId>
    <version>6.5.1-3</version>
</dependency>

<dependency>
    <groupId>com.github.ben-manes.caffeine</groupId>
    <artifactId>caffeine</artifactId>
    <version>3.1.8</version>
</dependency>

<dependency>
    <groupId>io.jenkins.plugins</groupId>
    <artifactId>caffeine-api</artifactId>
    <version>3.1.8-133.v17b_1ff2e0599</version>
</dependency>

<dependency>
    <groupId>org.jenkins-ci.plugins</groupId>
    <artifactId>scm-api</artifactId>
    <version>683.vb_16722fb_b_80b_</version>
</dependency>

<dependency>
    <groupId>org.json</groupId>
    <artifactId>json</artifactId>
    <version>20240205</version>
</dependency>

<dependency>
    <groupId>org.slf4j</groupId>
    <artifactId>slf4j-api</artifactId>
    <version>2.0.12</version>
</dependency>

<dependency>
    <groupId>com.google.errorprone</groupId>
    <artifactId>error_prone_annotations</artifactId>
    <version>2.21.1</version>
</dependency>

<dependency>
    <groupId>io.jenkins.plugins</groupId>
    <artifactId>commons-text-api</artifactId>
    <version>1.11.0-95.v22a_d30ee5d36</version>
</dependency>
    
  </dependencies>

  <repositories>
    <repository>
      <id>repo.jenkins-ci.org</id>
      <url>https://repo.jenkins-ci.org/public/</url>
    </repository>
  </repositories>
  <pluginRepositories>
    <pluginRepository>
      <id>repo.jenkins-ci.org</id>
      <url>https://repo.jenkins-ci.org/public/</url>
    </pluginRepository>
  </pluginRepositories>

</project><|MERGE_RESOLUTION|>--- conflicted
+++ resolved
@@ -6,11 +6,7 @@
   <parent>
     <groupId>org.jenkins-ci.plugins</groupId>
     <artifactId>plugin</artifactId>
-<<<<<<< HEAD
     <version>4.85</version>
-=======
-    <version>4.86</version>
->>>>>>> d6fdadaa
     <relativePath />
   </parent>
 
@@ -60,19 +56,11 @@
   </scm>
   
   <dependencies>
-<<<<<<< HEAD
 <dependency>
     <groupId>io.jenkins.plugins</groupId>
     <artifactId>warnings-ng</artifactId>
     <version>11.3.0</version>
 </dependency>
-=======
-    <dependency>
-      <groupId>io.jenkins.plugins</groupId>
-      <artifactId>warnings-ng</artifactId>
-      <version>11.4.0</version>
-    </dependency>
->>>>>>> d6fdadaa
     <!-- Override parent spotbugs-annotations dependency and use version as in warnings-ng -->
     <dependency>
       <groupId>com.github.spotbugs</groupId>
